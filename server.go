--- conflicted
+++ resolved
@@ -233,7 +233,6 @@
 	}
 }
 
-<<<<<<< HEAD
 func upstreamNewParticipant(c echo.Context, p participant) (id string, err error) {
 	item := leaderboard_item{}
 	item.UserName = p.GitHubName
@@ -453,14 +452,7 @@
 	return c.NoContent(http.StatusAccepted)
 }
 
-func getParticipantDetail(c echo.Context) (err error) {
-	gitHubName := c.Param(PARAM_GITHUB_NAME)
-	c.Logger().Debug("Getting detail for ", gitHubName)
-
-	sqlQuery := `SELECT 
-=======
 const sqlSelectParticipantDetail = `SELECT 
->>>>>>> e49e6085
 		participants.Id, GitHubName, Email, DisplayName, Score, teams.TeamName, JoinedAt, campaigns.CampaignName 
 		FROM participants
 		LEFT JOIN teams ON teams.Id = participants.fk_team
@@ -591,7 +583,6 @@
 	}
 }
 
-<<<<<<< HEAD
 func deleteParticipant(c echo.Context) (err error) {
 	githubName := c.Param(PARAM_GITHUB_NAME)
 
@@ -600,12 +591,12 @@
 	_, err = db.Exec(sqlDelete, githubName)
 	return
 }
-=======
+
 const sqlInsertParticipant = `INSERT INTO participants 
 		(GithubName, Email, DisplayName, Score, Campaign) 
 		VALUES ($1, $2, $3, $4, (SELECT Id FROM campaigns WHERE CampaignName = $5))
 		RETURNING Id, Score, JoinedAt`
->>>>>>> e49e6085
+
 
 func addParticipant(c echo.Context) (err error) {
 	participant := participant{}
@@ -615,19 +606,11 @@
 		return
 	}
 
-<<<<<<< HEAD
 	webflowId, err := upstreamNewParticipant(c, participant)
 	if err != nil {
 		return
 	}
 
-	sqlInsert := `INSERT INTO participants 
-		(GithubName, Email, DisplayName, Score, UpstreamId, Campaign) 
-		VALUES ($1, $2, $3, $4, $5, (SELECT Id FROM campaigns WHERE CampaignName = $6))
-		RETURNING Id, Score, JoinedAt`
-
-=======
->>>>>>> e49e6085
 	var guid string
 	err = db.QueryRow(
 		sqlInsertParticipant,
