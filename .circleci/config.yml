--- conflicted
+++ resolved
@@ -20,12 +20,8 @@
 executors:
   go:
     docker:
-<<<<<<< HEAD
-      - image: circleci/golang:1.16.2-buster-node-browsers-legacy
-#      - image: cimg/go:1.16-node
-=======
       - image: circleci/golang:1.17-buster-node-browsers-legacy
->>>>>>> 9ee69305
+#      - image: cimg/go:1.17-node
 
 commands:
   cmd-nancy:
